--- conflicted
+++ resolved
@@ -65,11 +65,7 @@
     .settings(
       libraryDependencies <++= (scalaVersion) { _: String =>
         Seq(
-<<<<<<< HEAD
-          akkaStreams,
-=======
           akkaStream,
->>>>>>> a6f2ac65
           akkaHttp,
           akkaHttpTestKit,
           akkaLog,
@@ -311,11 +307,7 @@
     val akkaHttpV = "10.1.0"
 
     val akka =            "com.typesafe.akka"         %% "akka-actor"                  % akkaV
-<<<<<<< HEAD
-    val akkaStreams =     "com.typesafe.akka"         %% "akka-stream"                 % akkaV
-=======
     val akkaStream =      "com.typesafe.akka"         %% "akka-stream"                 % akkaV
->>>>>>> a6f2ac65
     val akkaLog =         "com.typesafe.akka"         %% "akka-slf4j"                  % akkaV
     val akkaHttp =        "com.typesafe.akka"         %% "akka-http"                   % akkaHttpV
     val akkaHttpTestKit = "com.typesafe.akka"         %% "akka-http-testkit"           % akkaHttpV % "test"
